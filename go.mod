module github.com/yu-kod/kronoform

go 1.24.0

require (
	github.com/onsi/ginkgo/v2 v2.25.2
	github.com/onsi/gomega v1.38.2
	github.com/sergi/go-diff v1.4.0
<<<<<<< HEAD
	github.com/spf13/cobra v1.10.1
=======
	github.com/spf13/cobra v1.9.1
>>>>>>> 512b6130
	k8s.io/apimachinery v0.34.0
	k8s.io/client-go v0.34.0
	sigs.k8s.io/controller-runtime v0.22.0
)

require (
	cel.dev/expr v0.24.0 // indirect
	github.com/Masterminds/semver/v3 v3.4.0 // indirect
	github.com/antlr4-go/antlr/v4 v4.13.0 // indirect
	github.com/beorn7/perks v1.0.1 // indirect
	github.com/blang/semver/v4 v4.0.0 // indirect
	github.com/cenkalti/backoff/v4 v4.3.0 // indirect
	github.com/cespare/xxhash/v2 v2.3.0 // indirect
	github.com/davecgh/go-spew v1.1.1 // indirect
	github.com/emicklei/go-restful/v3 v3.12.2 // indirect
	github.com/evanphx/json-patch/v5 v5.9.11 // indirect
	github.com/felixge/httpsnoop v1.0.4 // indirect
	github.com/fsnotify/fsnotify v1.9.0 // indirect
	github.com/fxamacker/cbor/v2 v2.9.0 // indirect
	github.com/go-logr/logr v1.4.3 // indirect
	github.com/go-logr/stdr v1.2.2 // indirect
	github.com/go-logr/zapr v1.3.0 // indirect
	github.com/go-openapi/jsonpointer v0.21.0 // indirect
	github.com/go-openapi/jsonreference v0.20.2 // indirect
	github.com/go-openapi/swag v0.23.0 // indirect
	github.com/go-task/slim-sprig/v3 v3.0.0 // indirect
	github.com/gogo/protobuf v1.3.2 // indirect
	github.com/google/btree v1.1.3 // indirect
	github.com/google/cel-go v0.26.0 // indirect
	github.com/google/gnostic-models v0.7.0 // indirect
	github.com/google/go-cmp v0.7.0 // indirect
	github.com/google/pprof v0.0.0-20250403155104-27863c87afa6 // indirect
	github.com/google/uuid v1.6.0 // indirect
	github.com/grpc-ecosystem/grpc-gateway/v2 v2.26.3 // indirect
	github.com/inconshreveable/mousetrap v1.1.0 // indirect
	github.com/josharian/intern v1.0.0 // indirect
	github.com/json-iterator/go v1.1.12 // indirect
	github.com/mailru/easyjson v0.7.7 // indirect
	github.com/modern-go/concurrent v0.0.0-20180306012644-bacd9c7ef1dd // indirect
	github.com/modern-go/reflect2 v1.0.3-0.20250322232337-35a7c28c31ee // indirect
	github.com/munnerz/goautoneg v0.0.0-20191010083416-a7dc8b61c822 // indirect
	github.com/pkg/errors v0.9.1 // indirect
	github.com/pmezard/go-difflib v1.0.0 // indirect
	github.com/prometheus/client_golang v1.22.0 // indirect
	github.com/prometheus/client_model v0.6.1 // indirect
	github.com/prometheus/common v0.62.0 // indirect
	github.com/prometheus/procfs v0.15.1 // indirect
<<<<<<< HEAD
	github.com/spf13/pflag v1.0.9 // indirect
=======
	github.com/spf13/pflag v1.0.6 // indirect
>>>>>>> 512b6130
	github.com/stoewer/go-strcase v1.3.0 // indirect
	github.com/x448/float16 v0.8.4 // indirect
	go.opentelemetry.io/auto/sdk v1.1.0 // indirect
	go.opentelemetry.io/contrib/instrumentation/net/http/otelhttp v0.58.0 // indirect
	go.opentelemetry.io/otel v1.35.0 // indirect
	go.opentelemetry.io/otel/exporters/otlp/otlptrace v1.34.0 // indirect
	go.opentelemetry.io/otel/exporters/otlp/otlptrace/otlptracegrpc v1.34.0 // indirect
	go.opentelemetry.io/otel/metric v1.35.0 // indirect
	go.opentelemetry.io/otel/sdk v1.34.0 // indirect
	go.opentelemetry.io/otel/trace v1.35.0 // indirect
	go.opentelemetry.io/proto/otlp v1.5.0 // indirect
	go.uber.org/automaxprocs v1.6.0 // indirect
	go.uber.org/multierr v1.11.0 // indirect
	go.uber.org/zap v1.27.0 // indirect
	go.yaml.in/yaml/v2 v2.4.2 // indirect
	go.yaml.in/yaml/v3 v3.0.4 // indirect
	golang.org/x/exp v0.0.0-20240719175910-8a7402abbf56 // indirect
	golang.org/x/net v0.43.0 // indirect
	golang.org/x/oauth2 v0.27.0 // indirect
	golang.org/x/sync v0.16.0 // indirect
	golang.org/x/sys v0.35.0 // indirect
	golang.org/x/term v0.34.0 // indirect
	golang.org/x/text v0.28.0 // indirect
	golang.org/x/time v0.9.0 // indirect
	golang.org/x/tools v0.36.0 // indirect
	gomodules.xyz/jsonpatch/v2 v2.4.0 // indirect
	google.golang.org/genproto/googleapis/api v0.0.0-20250303144028-a0af3efb3deb // indirect
	google.golang.org/genproto/googleapis/rpc v0.0.0-20250303144028-a0af3efb3deb // indirect
	google.golang.org/grpc v1.72.1 // indirect
	google.golang.org/protobuf v1.36.7 // indirect
	gopkg.in/evanphx/json-patch.v4 v4.12.0 // indirect
	gopkg.in/inf.v0 v0.9.1 // indirect
	gopkg.in/yaml.v3 v3.0.1 // indirect
	k8s.io/api v0.34.0 // indirect
	k8s.io/apiextensions-apiserver v0.34.0 // indirect
	k8s.io/apiserver v0.34.0 // indirect
	k8s.io/component-base v0.34.0 // indirect
	k8s.io/klog/v2 v2.130.1 // indirect
	k8s.io/kube-openapi v0.0.0-20250710124328-f3f2b991d03b // indirect
	k8s.io/utils v0.0.0-20250604170112-4c0f3b243397 // indirect
	sigs.k8s.io/apiserver-network-proxy/konnectivity-client v0.31.2 // indirect
	sigs.k8s.io/json v0.0.0-20241014173422-cfa47c3a1cc8 // indirect
	sigs.k8s.io/randfill v1.0.0 // indirect
	sigs.k8s.io/structured-merge-diff/v4 v4.6.0 // indirect
	sigs.k8s.io/structured-merge-diff/v6 v6.3.0 // indirect
	sigs.k8s.io/yaml v1.6.0 // indirect
)<|MERGE_RESOLUTION|>--- conflicted
+++ resolved
@@ -6,11 +6,7 @@
 	github.com/onsi/ginkgo/v2 v2.25.2
 	github.com/onsi/gomega v1.38.2
 	github.com/sergi/go-diff v1.4.0
-<<<<<<< HEAD
 	github.com/spf13/cobra v1.10.1
-=======
-	github.com/spf13/cobra v1.9.1
->>>>>>> 512b6130
 	k8s.io/apimachinery v0.34.0
 	k8s.io/client-go v0.34.0
 	sigs.k8s.io/controller-runtime v0.22.0
@@ -58,11 +54,7 @@
 	github.com/prometheus/client_model v0.6.1 // indirect
 	github.com/prometheus/common v0.62.0 // indirect
 	github.com/prometheus/procfs v0.15.1 // indirect
-<<<<<<< HEAD
 	github.com/spf13/pflag v1.0.9 // indirect
-=======
-	github.com/spf13/pflag v1.0.6 // indirect
->>>>>>> 512b6130
 	github.com/stoewer/go-strcase v1.3.0 // indirect
 	github.com/x448/float16 v0.8.4 // indirect
 	go.opentelemetry.io/auto/sdk v1.1.0 // indirect
